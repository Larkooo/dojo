use anyhow::{Error, Result};
use async_trait::async_trait;
use dojo_world::contracts::world::WorldContractReader;
use starknet::core::types::{Event, Transaction, TransactionReceipt};
use starknet::providers::Provider;
use starknet_crypto::FieldElement;

use crate::sql::Sql;

pub mod event_message;
pub mod metadata_update;
pub mod register_model;
pub mod store_del_record;
pub mod store_set_record;
pub mod store_transaction;

const MODEL_INDEX: usize = 0;
const NUM_KEYS_INDEX: usize = 1;

#[async_trait]
pub trait EventProcessor<P>
where
    P: Provider + Sync,
{
    fn event_key(&self) -> String;

    fn event_keys_as_string(&self, event: &Event) -> String {
        event.keys.iter().map(|i| format!("{:#064x}", i)).collect::<Vec<_>>().join(",")
    }

    fn validate(&self, event: &Event) -> bool;

    #[allow(clippy::too_many_arguments)]
    async fn process(
        &self,
        world: &WorldContractReader<P>,
        db: &mut Sql,
        block_number: u64,
        block_timestamp: u64,
        transaction_receipt: &TransactionReceipt,
        event_id: &str,
        event: &Event,
    ) -> Result<(), Error>;
}

#[async_trait]
pub trait BlockProcessor<P: Provider + Sync> {
    fn get_block_number(&self) -> String;
<<<<<<< HEAD
    async fn process(&self, db: &mut Sql, provider: &P, block_number: u64) -> Result<(), Error>;
=======
    async fn process(
        &self,
        db: &mut Sql,
        provider: &P,
        block_number: u64,
        block_timestamp: u64,
        block_hash: FieldElement,
    ) -> Result<(), Error>;
>>>>>>> 5340720d
}

#[async_trait]
pub trait TransactionProcessor<P: Provider + Sync> {
    #[allow(clippy::too_many_arguments)]
    async fn process(
        &self,
        db: &mut Sql,
        provider: &P,
        block_number: u64,
        block_timestamp: u64,
        transaction_receipt: &TransactionReceipt,
        transaction_hash: FieldElement,
        transaction: &Transaction,
    ) -> Result<(), Error>;
}<|MERGE_RESOLUTION|>--- conflicted
+++ resolved
@@ -46,18 +46,7 @@
 #[async_trait]
 pub trait BlockProcessor<P: Provider + Sync> {
     fn get_block_number(&self) -> String;
-<<<<<<< HEAD
-    async fn process(&self, db: &mut Sql, provider: &P, block_number: u64) -> Result<(), Error>;
-=======
-    async fn process(
-        &self,
-        db: &mut Sql,
-        provider: &P,
-        block_number: u64,
-        block_timestamp: u64,
-        block_hash: FieldElement,
-    ) -> Result<(), Error>;
->>>>>>> 5340720d
+    async fn process(&self, db: &mut Sql, provider: &P, block_number: u64, block_timestamp: u64) -> Result<(), Error>;
 }
 
 #[async_trait]
