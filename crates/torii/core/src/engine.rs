--- conflicted
+++ resolved
@@ -56,11 +56,7 @@
     data: Vec<String>,
 }
 
-<<<<<<< HEAD
-impl<'db, P: Provider + Sync + Send> Engine<'db, P> {
-=======
 impl<P: Provider + Sync> Engine<P> {
->>>>>>> 91d8dac3
     pub fn new(
         world: WorldContractReader<P>,
         db: Sql,
@@ -246,11 +242,7 @@
 
     async fn process_block(&mut self, block_number: u64, block_hash: FieldElement) -> Result<()> {
         for processor in &self.processors.block {
-<<<<<<< HEAD
             processor.process(self.db, self.provider.as_ref(), block_number, block_hash).await?;
-=======
-            processor.process(&mut self.db, self.provider.as_ref(), block).await?;
->>>>>>> 91d8dac3
         }
         Ok(())
     }
@@ -298,18 +290,7 @@
                 && processor.validate(event)
             {
                 processor
-<<<<<<< HEAD
-                    .process(
-                        &self.world,
-                        self.db,
-                        block_number,
-                        transaction_receipt,
-                        event_id,
-                        event,
-                    )
-=======
                     .process(&self.world, &mut self.db, block, transaction_receipt, event_id, event)
->>>>>>> 91d8dac3
                     .await?;
             } else {
                 let unprocessed_event = UnprocessedEvent {
