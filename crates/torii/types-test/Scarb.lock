# Code generated by scarb DO NOT EDIT.
version = 1

[[package]]
name = "dojo"
<<<<<<< HEAD
version = "0.7.1"
=======
version = "0.7.2"
>>>>>>> 8a5902b0
dependencies = [
 "dojo_plugin",
]

[[package]]
name = "dojo_plugin"
version = "0.4.1"
source = "git+https://github.com/dojoengine/dojo?tag=v0.7.2#3da5cad9fdd39b81551e0668015d88262e6c5fc4"

[[package]]
name = "types_test"
version = "0.7.0"
dependencies = [
 "dojo",
]<|MERGE_RESOLUTION|>--- conflicted
+++ resolved
@@ -3,11 +3,7 @@
 
 [[package]]
 name = "dojo"
-<<<<<<< HEAD
-version = "0.7.1"
-=======
 version = "0.7.2"
->>>>>>> 8a5902b0
 dependencies = [
  "dojo_plugin",
 ]
