pub mod error;
pub mod storage;
pub mod subscription;

use std::cell::OnceCell;
use std::collections::HashSet;
use std::sync::Arc;

use dojo_types::packing::unpack;
use dojo_types::schema::Ty;
use dojo_types::WorldMetadata;
use dojo_world::contracts::WorldContractReader;
use futures::channel::mpsc::UnboundedReceiver;
use futures_util::lock::Mutex;
use parking_lot::{RwLock, RwLockReadGuard};
use starknet::core::utils::cairo_short_string_to_felt;
use starknet::providers::jsonrpc::HttpTransport;
use starknet::providers::JsonRpcClient;
use starknet_crypto::FieldElement;
use tokio::sync::RwLock as AsyncRwLock;
use torii_grpc::client::{EntityUpdateStreaming, ModelDiffsStreaming};
use torii_grpc::proto::world::RetrieveEntitiesResponse;
use torii_grpc::types::schema::Entity;
use torii_grpc::types::{KeysClause, Query};
<<<<<<< HEAD
use torii_relay::client::Message;
=======
use torii_relay::client::{EventLoop, Message};
>>>>>>> 9f062c3f

use crate::client::error::{Error, ParseError};
use crate::client::storage::ModelStorage;
use crate::client::subscription::{
    SubscribedModels, SubscriptionClientHandle, SubscriptionService,
};

// TODO: remove reliance on RPC
#[allow(unused)]
pub struct Client {
    /// Metadata of the World that the client is connected to.
    metadata: Arc<RwLock<WorldMetadata>>,
    /// The grpc client.
    inner: AsyncRwLock<torii_grpc::client::WorldClient>,
<<<<<<< HEAD
    /// Libp2p client.
=======
    /// Relay client.
>>>>>>> 9f062c3f
    relay_client: torii_relay::client::RelayClient,
    /// Model storage
    storage: Arc<ModelStorage>,
    /// Models the client are subscribed to.
    subscribed_models: Arc<SubscribedModels>,
    /// The subscription client handle.
    sub_client_handle: OnceCell<SubscriptionClientHandle>,
    /// World contract reader.
    world_reader: WorldContractReader<JsonRpcClient<HttpTransport>>,
}

impl Client {
    /// Returns a initialized [Client].
    pub async fn new(
        torii_url: String,
        rpc_url: String,
<<<<<<< HEAD
        libp2p_relay_url: String,
=======
        relay_url: String,
>>>>>>> 9f062c3f
        world: FieldElement,
        models_keys: Option<Vec<KeysClause>>,
    ) -> Result<Self, Error> {
        let mut grpc_client = torii_grpc::client::WorldClient::new(torii_url, world).await?;

<<<<<<< HEAD
        let libp2p_client = torii_relay::client::RelayClient::new(libp2p_relay_url)?;
=======
        let relay_client = torii_relay::client::RelayClient::new(relay_url)?;
>>>>>>> 9f062c3f

        let metadata = grpc_client.metadata().await?;

        let shared_metadata: Arc<_> = RwLock::new(metadata).into();
        let client_storage: Arc<_> = ModelStorage::new(shared_metadata.clone()).into();
        let subbed_models: Arc<_> = SubscribedModels::new(shared_metadata.clone()).into();

        // initialize the entities to be synced with the latest values
        let rpc_url = url::Url::parse(&rpc_url).map_err(ParseError::Url)?;
        let provider = JsonRpcClient::new(HttpTransport::new(rpc_url));
        let world_reader = WorldContractReader::new(world, provider);

        if let Some(keys) = models_keys {
            subbed_models.add_models(keys)?;

            // TODO: change this to querying the gRPC url instead
            let subbed_models = subbed_models.models_keys.read().clone();
            for keys in subbed_models {
                let model_reader = world_reader.model_reader(&keys.model).await?;
                let values = model_reader.entity_storage(&keys.keys).await?;

                client_storage.set_model_storage(
                    cairo_short_string_to_felt(&keys.model).unwrap(),
                    keys.keys,
                    values,
                )?;
            }
        }

        Ok(Self {
            world_reader,
            storage: client_storage,
            metadata: shared_metadata,
            sub_client_handle: OnceCell::new(),
            inner: AsyncRwLock::new(grpc_client),
<<<<<<< HEAD
            relay_client: libp2p_client,
=======
            relay_client,
>>>>>>> 9f062c3f
            subscribed_models: subbed_models,
        })
    }

<<<<<<< HEAD
=======
    /// Waits for the relay to be ready and listening for messages.
    pub async fn wait_for_relay(&mut self) -> Result<(), Error> {
        self.relay_client.command_sender.wait_for_relay().await.map_err(Error::RelayClient)
    }

>>>>>>> 9f062c3f
    /// Subscribes to a topic.
    /// Returns true if the topic was subscribed to.
    /// Returns false if the topic was already subscribed to.
    pub async fn subscribe_topic(&mut self, topic: String) -> Result<bool, Error> {
        self.relay_client.command_sender.subscribe(topic).await.map_err(Error::RelayClient)
    }

    /// Unsubscribes from a topic.
    /// Returns true if the topic was subscribed to.
    pub async fn unsubscribe_topic(&mut self, topic: String) -> Result<bool, Error> {
        self.relay_client.command_sender.unsubscribe(topic).await.map_err(Error::RelayClient)
    }

    /// Publishes a message to a topic.
    /// Returns the message id.
    pub async fn publish_message(&mut self, topic: &str, message: &[u8]) -> Result<Vec<u8>, Error> {
        self.relay_client
            .command_sender
            .publish(topic.to_string(), message.to_vec())
            .await
            .map_err(Error::RelayClient)
            .map(|m| m.0)
    }

<<<<<<< HEAD
    /// Runs the libp2p event loop which processes incoming messages and commands.
    /// And sends events in the channel
    pub async fn run_libp2p(&mut self) {
        self.relay_client.event_loop.run().await;
    }

    pub fn libp2p_message_stream(&self) -> Arc<Mutex<UnboundedReceiver<Message>>> {
=======
    /// Returns the event loop of the relay client.
    /// Which can then be used to run the relay client
    pub fn relay_client_runner(&self) -> Arc<Mutex<EventLoop>> {
        self.relay_client.event_loop.clone()
    }

    /// Returns the message receiver of the relay client.
    pub fn relay_client_stream(&self) -> Arc<Mutex<UnboundedReceiver<Message>>> {
>>>>>>> 9f062c3f
        self.relay_client.message_receiver.clone()
    }

    /// Returns a read lock on the World metadata that the client is connected to.
    pub fn metadata(&self) -> RwLockReadGuard<'_, WorldMetadata> {
        self.metadata.read()
    }

    pub fn subscribed_models(&self) -> RwLockReadGuard<'_, HashSet<KeysClause>> {
        self.subscribed_models.models_keys.read()
    }

    /// Retrieves entities matching query parameter.
    ///
    /// The query param includes an optional clause for filtering. Without clause, it fetches ALL
    /// entities, this is less efficient as it requires an additional query for each entity's
    /// model data. Specifying a clause can optimize the query by limiting the retrieval to specific
    /// type of entites matching keys and/or models.
    pub async fn entities(&self, query: Query) -> Result<Vec<Entity>, Error> {
        let mut grpc_client = self.inner.write().await;
        let RetrieveEntitiesResponse { entities, total_count: _ } =
            grpc_client.retrieve_entities(query).await?;
        Ok(entities.into_iter().map(TryInto::try_into).collect::<Result<Vec<Entity>, _>>()?)
    }

    /// A direct stream to grpc subscribe entities
    pub async fn on_entity_updated(
        &self,
        ids: Vec<FieldElement>,
    ) -> Result<EntityUpdateStreaming, Error> {
        let mut grpc_client = self.inner.write().await;
        let stream = grpc_client.subscribe_entities(ids).await?;
        Ok(stream)
    }

    /// Returns the value of a model.
    ///
    /// This function will only return `None`, if `model` doesn't exist. If there is no model with
    /// the specified `keys`, it will return a [`Ty`] with the default values.
    ///
    /// If the requested model is not among the synced models, it will attempt to fetch it from
    /// the RPC.
    pub async fn model(&self, keys: &KeysClause) -> Result<Option<Ty>, Error> {
        let Some(mut schema) = self.metadata.read().model(&keys.model).map(|m| m.schema.clone())
        else {
            return Ok(None);
        };

        if !self.subscribed_models.is_synced(keys) {
            let model = self.world_reader.model_reader(&keys.model).await?;
            return Ok(Some(model.entity(&keys.keys).await?));
        }

        let Ok(Some(raw_values)) = self.storage.get_model_storage(
            cairo_short_string_to_felt(&keys.model).map_err(ParseError::CairoShortStringToFelt)?,
            &keys.keys,
        ) else {
            return Ok(Some(schema));
        };

        let layout = self
            .metadata
            .read()
            .model(&keys.model)
            .map(|m| m.layout.clone())
            .expect("qed; layout should exist");

        let unpacked = unpack(raw_values, layout).unwrap();
        let mut keys_and_unpacked = [keys.keys.to_vec(), unpacked].concat();

        schema.deserialize(&mut keys_and_unpacked).unwrap();

        Ok(Some(schema))
    }

    /// Initiate the model subscriptions and returns a [SubscriptionService] which when await'ed
    /// will execute the subscription service and starts the syncing process.
    pub async fn start_subscription(&self) -> Result<SubscriptionService, Error> {
        let models_keys: Vec<KeysClause> =
            self.subscribed_models.models_keys.read().clone().into_iter().collect();
        let sub_res_stream = self.initiate_subscription(models_keys).await?;

        let (service, handle) = SubscriptionService::new(
            Arc::clone(&self.storage),
            Arc::clone(&self.metadata),
            Arc::clone(&self.subscribed_models),
            sub_res_stream,
        );

        self.sub_client_handle.set(handle).unwrap();
        Ok(service)
    }

    /// Adds entities to the list of entities to be synced.
    ///
    /// NOTE: This will establish a new subscription stream with the server.
    pub async fn add_models_to_sync(&self, models_keys: Vec<KeysClause>) -> Result<(), Error> {
        for keys in &models_keys {
            self.initiate_model(&keys.model, keys.keys.clone()).await?;
        }

        self.subscribed_models.add_models(models_keys)?;

        let updated_models =
            self.subscribed_models.models_keys.read().clone().into_iter().collect();
        let sub_res_stream = self.initiate_subscription(updated_models).await?;

        match self.sub_client_handle.get() {
            Some(handle) => handle.update_subscription_stream(sub_res_stream),
            None => return Err(Error::SubscriptionUninitialized),
        }
        Ok(())
    }

    /// Removes models from the list of models to be synced.
    ///
    /// NOTE: This will establish a new subscription stream with the server.
    pub async fn remove_models_to_sync(&self, models_keys: Vec<KeysClause>) -> Result<(), Error> {
        self.subscribed_models.remove_models(models_keys)?;

        let updated_entities =
            self.subscribed_models.models_keys.read().clone().into_iter().collect();
        let sub_res_stream = self.initiate_subscription(updated_entities).await?;

        match self.sub_client_handle.get() {
            Some(handle) => handle.update_subscription_stream(sub_res_stream),
            None => return Err(Error::SubscriptionUninitialized),
        }
        Ok(())
    }

    pub fn storage(&self) -> Arc<ModelStorage> {
        Arc::clone(&self.storage)
    }

    async fn initiate_subscription(
        &self,
        keys: Vec<KeysClause>,
    ) -> Result<ModelDiffsStreaming, Error> {
        let mut grpc_client = self.inner.write().await;
        let stream = grpc_client.subscribe_model_diffs(keys).await?;
        Ok(stream)
    }

    async fn initiate_model(&self, model: &str, keys: Vec<FieldElement>) -> Result<(), Error> {
        let model_reader = self.world_reader.model_reader(model).await?;
        let values = model_reader.entity_storage(&keys).await?;
        self.storage.set_model_storage(
            cairo_short_string_to_felt(model).map_err(ParseError::CairoShortStringToFelt)?,
            keys,
            values,
        )?;
        Ok(())
    }
}<|MERGE_RESOLUTION|>--- conflicted
+++ resolved
@@ -22,11 +22,7 @@
 use torii_grpc::proto::world::RetrieveEntitiesResponse;
 use torii_grpc::types::schema::Entity;
 use torii_grpc::types::{KeysClause, Query};
-<<<<<<< HEAD
-use torii_relay::client::Message;
-=======
 use torii_relay::client::{EventLoop, Message};
->>>>>>> 9f062c3f
 
 use crate::client::error::{Error, ParseError};
 use crate::client::storage::ModelStorage;
@@ -41,11 +37,7 @@
     metadata: Arc<RwLock<WorldMetadata>>,
     /// The grpc client.
     inner: AsyncRwLock<torii_grpc::client::WorldClient>,
-<<<<<<< HEAD
-    /// Libp2p client.
-=======
     /// Relay client.
->>>>>>> 9f062c3f
     relay_client: torii_relay::client::RelayClient,
     /// Model storage
     storage: Arc<ModelStorage>,
@@ -62,21 +54,13 @@
     pub async fn new(
         torii_url: String,
         rpc_url: String,
-<<<<<<< HEAD
-        libp2p_relay_url: String,
-=======
         relay_url: String,
->>>>>>> 9f062c3f
         world: FieldElement,
         models_keys: Option<Vec<KeysClause>>,
     ) -> Result<Self, Error> {
         let mut grpc_client = torii_grpc::client::WorldClient::new(torii_url, world).await?;
 
-<<<<<<< HEAD
-        let libp2p_client = torii_relay::client::RelayClient::new(libp2p_relay_url)?;
-=======
         let relay_client = torii_relay::client::RelayClient::new(relay_url)?;
->>>>>>> 9f062c3f
 
         let metadata = grpc_client.metadata().await?;
 
@@ -112,23 +96,16 @@
             metadata: shared_metadata,
             sub_client_handle: OnceCell::new(),
             inner: AsyncRwLock::new(grpc_client),
-<<<<<<< HEAD
-            relay_client: libp2p_client,
-=======
             relay_client,
->>>>>>> 9f062c3f
             subscribed_models: subbed_models,
         })
     }
 
-<<<<<<< HEAD
-=======
     /// Waits for the relay to be ready and listening for messages.
     pub async fn wait_for_relay(&mut self) -> Result<(), Error> {
         self.relay_client.command_sender.wait_for_relay().await.map_err(Error::RelayClient)
     }
 
->>>>>>> 9f062c3f
     /// Subscribes to a topic.
     /// Returns true if the topic was subscribed to.
     /// Returns false if the topic was already subscribed to.
@@ -153,15 +130,6 @@
             .map(|m| m.0)
     }
 
-<<<<<<< HEAD
-    /// Runs the libp2p event loop which processes incoming messages and commands.
-    /// And sends events in the channel
-    pub async fn run_libp2p(&mut self) {
-        self.relay_client.event_loop.run().await;
-    }
-
-    pub fn libp2p_message_stream(&self) -> Arc<Mutex<UnboundedReceiver<Message>>> {
-=======
     /// Returns the event loop of the relay client.
     /// Which can then be used to run the relay client
     pub fn relay_client_runner(&self) -> Arc<Mutex<EventLoop>> {
@@ -170,7 +138,6 @@
 
     /// Returns the message receiver of the relay client.
     pub fn relay_client_stream(&self) -> Arc<Mutex<UnboundedReceiver<Message>>> {
->>>>>>> 9f062c3f
         self.relay_client.message_receiver.clone()
     }
 
